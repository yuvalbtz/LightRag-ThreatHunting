--- conflicted
+++ resolved
@@ -493,12 +493,6 @@
         """Get all pending documents"""
         return await self.get_docs_by_status(DocStatus.PENDING)
 
-<<<<<<< HEAD
-    async def get_processing_docs(self) -> Dict[str, DocProcessingStatus]:
-        """Get all documents that are currently being processed"""
-        return await self.get_docs_by_status(DocStatus.PROCESSING)
-
-=======
     async def get_processing_docs(self) -> dict[str, DocProcessingStatus]:
         """Get all processing documents"""
         return await self.get_docs_by_status(DocStatus.PROCESSING)
@@ -507,7 +501,6 @@
         """Get all procesed documents"""
         return await self.get_docs_by_status(DocStatus.PROCESSED)
 
->>>>>>> be7a001a
     async def index_done_callback(self):
         """Save data after indexing, but for PostgreSQL, we already saved them during the upsert stage, so no action to take here"""
         logger.info("Doc status had been saved into postgresql db!")
